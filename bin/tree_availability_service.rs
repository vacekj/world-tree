--- conflicted
+++ resolved
@@ -2,13 +2,11 @@
 use std::time::Duration;
 
 use clap::Parser;
-<<<<<<< HEAD
+use common::metrics::{self, init_statsd_exporter};
 use common::shutdown_tracer_provider;
-use common::tracing::{init_datadog_subscriber, init_subscriber};
-=======
-use common::metrics::{self, init_statsd_exporter};
-use common::tracing::init_subscriber;
->>>>>>> 8af7dd25
+use common::tracing::{
+    init_datadog_subscriber, init_subscriber,
+};
 use ethers::providers::{Http, Provider};
 use ethers::types::H160;
 use futures::stream::FuturesUnordered;
@@ -59,18 +57,15 @@
     datadog: bool,
 }
 
+const SERVICE_NAME: &str = "tree-availability-service";
+
 #[tokio::main]
 pub async fn main() -> eyre::Result<()> {
     let opts = Opts::parse();
 
     if opts.datadog {
-<<<<<<< HEAD
-        // todo!("Initialize datadog tracing backend");
-        init_datadog_subscriber("tree-availability-service", Level::INFO);
-=======
-        // init_datadog_subscriber("tree-availability-service", Level::INFO);
-        init_statsd_exporter();
->>>>>>> 8af7dd25
+        init_datadog_subscriber(SERVICE_NAME, Level::INFO);
+        init_statsd_exporter(SERVICE_NAME);
     } else {
         init_subscriber(Level::INFO);
     }
