--- conflicted
+++ resolved
@@ -30,18 +30,7 @@
 }
 
 impl<M: Middleware> TreeUpdater<M> {
-<<<<<<< HEAD
     pub fn new(address: H160, creation_block: u64, window_size: u64, middleware: Arc<M>) -> Self {
-=======
-    /// Initializes TreeUpdater
-    ///
-    /// `address`: `WorldIDIdentityManager` contract address
-    ///
-    /// `creation_block`: The block height of the `WorldIDIdentityManager` contract deployment
-    ///
-    /// `middleware`: provider
-    pub fn new(address: H160, creation_block: u64, middleware: Arc<M>) -> Self {
->>>>>>> e12b208b
         Self {
             address,
             latest_synced_block: AtomicU64::new(creation_block),
