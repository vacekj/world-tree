--- conflicted
+++ resolved
@@ -45,16 +45,12 @@
     ) -> Result<Vec<Log>, M::Error> {
         let latest_block = self.middleware.get_block_number().await?.as_u64();
 
-<<<<<<< HEAD
         metrics::gauge!(
             "tree_availability.block_scanner.latest_block",
             latest_block as f64
         );
 
-        let current_block = self.current_block.load(Ordering::SeqCst);
-=======
         let last_synced_block = self.last_synced_block.load(Ordering::SeqCst);
->>>>>>> 4077c328
 
         if last_synced_block >= latest_block {
             return Ok(Vec::new());
