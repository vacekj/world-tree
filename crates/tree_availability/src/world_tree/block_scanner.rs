use std::sync::atomic::{AtomicU64, Ordering};

use ethers::providers::Middleware;
use ethers::types::{
    Address, BlockNumber, Filter, FilterBlockOption, Log, Topic, ValueOrArray,
};

/// The `BlockScanner` utility tool enables allows parsing arbitrary onchain events
pub struct BlockScanner<M> {
    /// The onchain data provider
    middleware: M,
<<<<<<< HEAD
    pub last_synced_block: AtomicU64,
=======
    /// The block from which to start parsing a given event
    current_block: AtomicU64,
    /// The maximum block range to parse
>>>>>>> e12b208b
    window_size: u64,
}

impl<M> BlockScanner<M>
where
    M: Middleware,
{
    /// Initializes a new `BlockScanner`
    pub const fn new(
        middleware: M,
        window_size: u64,
        current_block: u64,
    ) -> Self {
        Self {
            middleware,
            last_synced_block: AtomicU64::new(current_block),
            window_size,
        }
    }

    /// Retrieves events matching the specified address and topics from the last synced block to the latest block.
    ///
    /// # Arguments
    ///
    /// * `address` - Optional address to target when fetching logs.
    /// * `topics` - Optional topics to target when fetching logs, enabling granular filtering when looking for specific event signatures or topic values.
    pub async fn next(
        &self,
        address: Option<ValueOrArray<Address>>,
        topics: [Option<Topic>; 4],
    ) -> Result<Vec<Log>, M::Error> {
        let latest_block = self.middleware.get_block_number().await?.as_u64();

        let last_synced_block = self.last_synced_block.load(Ordering::SeqCst);

        if last_synced_block >= latest_block {
            return Ok(Vec::new());
        }

        let from_block = last_synced_block + 1;
        let to_block = latest_block.min(from_block + self.window_size);

        tracing::info!("Scanning from {} to {}", from_block, to_block);

        let new_synced_block = to_block;

        let from_block = Some(BlockNumber::Number(from_block.into()));
        let to_block = Some(BlockNumber::Number(to_block.into()));

        let logs = self
            .middleware
            .get_logs(&Filter {
                block_option: FilterBlockOption::Range {
                    from_block,
                    to_block,
                },
                address,
                topics,
            })
            .await?;

        self.last_synced_block
            .store(new_synced_block, Ordering::SeqCst);

        tracing::info!("Last synced block updated to {new_synced_block}");

        Ok(logs)
    }
}<|MERGE_RESOLUTION|>--- conflicted
+++ resolved
@@ -9,13 +9,9 @@
 pub struct BlockScanner<M> {
     /// The onchain data provider
     middleware: M,
-<<<<<<< HEAD
+    /// The block from which to start parsing a given event
     pub last_synced_block: AtomicU64,
-=======
-    /// The block from which to start parsing a given event
-    current_block: AtomicU64,
     /// The maximum block range to parse
->>>>>>> e12b208b
     window_size: u64,
 }
 
